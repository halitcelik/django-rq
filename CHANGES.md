--- conflicted
+++ resolved
@@ -1,13 +1,13 @@
-### 0.3.7
-<<<<<<< HEAD
+### 0.3.8
 (not yet released)
 
 - ...
-=======
+
+
+### 0.3.7
 (February 26th, 2013)
 
 - Fixed bug where workers would not execute builtin functions properly.
->>>>>>> 93ba0b4d
 
 
 ### 0.3.6

import os
import importlib
import logging

from django.core.management.base import BaseCommand

from django_rq.queues import get_queues
from django_rq.workers import get_exception_handlers

from redis.exceptions import ConnectionError
from rq import use_connection
from rq.utils import ColorizingStreamHandler


# Setup logging for RQWorker if not already configured
logger = logging.getLogger('rq.worker')
if not logger.handlers:
    logger.setLevel(logging.DEBUG)
    formatter = logging.Formatter(fmt='%(asctime)s %(message)s',
                                  datefmt='%H:%M:%S')
    handler = ColorizingStreamHandler()
    handler.setFormatter(formatter)
    logger.addHandler(handler)


# Copied from rq.utils
def import_attribute(name):
    """Return an attribute from a dotted path name (e.g. "path.to.func")."""
    module_name, attribute = name.rsplit('.', 1)
    module = importlib.import_module(module_name)
    return getattr(module, attribute)


class Command(BaseCommand):
    """
    Runs RQ workers on specified queues. Note that all queues passed into a
    single rqworker command must share the same connection.

    Example usage:
    python manage.py rqworker high medium low
    """
<<<<<<< HEAD
    option_list = BaseCommand.option_list + (
        make_option(
            '--burst',
            action='store_true',
            dest='burst',
            default=False,
            help='Run worker in burst mode'
        ),
        make_option(
            '--worker-class',
            action='store',
            dest='worker_class',
            default='rq.Worker',
            help='RQ Worker class to use'
        ),
        make_option(
            '--queue-class',
            action='store',
            dest='queue_class',
            default='django_rq.queues.DjangoRQ',
            help='Queues class to use'
        ),
        make_option(
            '--name',
            action='store',
            dest='name',
            default=None,
            help='Name of the worker'
        ),
        make_option(
            '--worker-ttl',
            action='store',
            type="int",
            dest='worker_ttl',
            default=420,
            help='Default worker timeout to be used'
        ),
        make_option(
            '--pid',
            action='store',
            dest='pid',
            default=None,
            help='PID file to write the worker`s pid into'
        ),
    )
=======
    
>>>>>>> 7ed40e83
    args = '<queue queue ...>'

    def add_arguments(self, parser):
        parser.add_argument('--worker-class', action='store', dest='worker_class',
                            default='rq.Worker', help='RQ Worker class to use')
        parser.add_argument('--pid', action='store', dest='pid',
                            default=None, help='PID file to write the worker`s pid into')
        parser.add_argument('--burst',action='store', dest='burst', 
                            default=False, help='Run worker in burst mode')
        parser.add_argument('--name', action='store', dest='name',
                            default=None, help='Name of the worker')
        parser.add_argument('--worker-ttl', action='store', type=int,
                            dest='worker_ttl', default=420,
                            help='Default worker timeout to be used')
        
    def handle(self, *args, **options):

        pid = options.get('pid')
        if pid:
            with open(os.path.expanduser(pid), "w") as fp:
                fp.write(str(os.getpid()))

        try:
            # Instantiate a worker
            worker_class = import_attribute(options['worker_class'])
            queues = get_queues(*args, queue_class=import_attribute(options['queue_class']))
            w = worker_class(
                queues,
                connection=queues[0].connection,
                name=options['name'],
                exception_handlers=get_exception_handlers() or None,
                default_worker_ttl=options['worker_ttl']
            )

            # Call use_connection to push the redis connection into LocalStack
            # without this, jobs using RQ's get_current_job() will fail
            use_connection(w.connection)
            w.work(burst=options.get('burst', False))
        except ConnectionError as e:
            print(e)<|MERGE_RESOLUTION|>--- conflicted
+++ resolved
@@ -39,55 +39,7 @@
     Example usage:
     python manage.py rqworker high medium low
     """
-<<<<<<< HEAD
-    option_list = BaseCommand.option_list + (
-        make_option(
-            '--burst',
-            action='store_true',
-            dest='burst',
-            default=False,
-            help='Run worker in burst mode'
-        ),
-        make_option(
-            '--worker-class',
-            action='store',
-            dest='worker_class',
-            default='rq.Worker',
-            help='RQ Worker class to use'
-        ),
-        make_option(
-            '--queue-class',
-            action='store',
-            dest='queue_class',
-            default='django_rq.queues.DjangoRQ',
-            help='Queues class to use'
-        ),
-        make_option(
-            '--name',
-            action='store',
-            dest='name',
-            default=None,
-            help='Name of the worker'
-        ),
-        make_option(
-            '--worker-ttl',
-            action='store',
-            type="int",
-            dest='worker_ttl',
-            default=420,
-            help='Default worker timeout to be used'
-        ),
-        make_option(
-            '--pid',
-            action='store',
-            dest='pid',
-            default=None,
-            help='PID file to write the worker`s pid into'
-        ),
-    )
-=======
-    
->>>>>>> 7ed40e83
+
     args = '<queue queue ...>'
 
     def add_arguments(self, parser):
@@ -95,14 +47,14 @@
                             default='rq.Worker', help='RQ Worker class to use')
         parser.add_argument('--pid', action='store', dest='pid',
                             default=None, help='PID file to write the worker`s pid into')
-        parser.add_argument('--burst',action='store', dest='burst', 
+        parser.add_argument('--burst',action='store', dest='burst',
                             default=False, help='Run worker in burst mode')
         parser.add_argument('--name', action='store', dest='name',
                             default=None, help='Name of the worker')
         parser.add_argument('--worker-ttl', action='store', type=int,
                             dest='worker_ttl', default=420,
                             help='Default worker timeout to be used')
-        
+
     def handle(self, *args, **options):
 
         pid = options.get('pid')
